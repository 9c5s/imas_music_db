---
name: Claude Code Review

on:
  pull_request_review_comment:
    types:
      - created
  issue_comment:
    types:
      - created

jobs:
  claude-review:
<<<<<<< HEAD
    if: >-
=======
    if: |
>>>>>>> 233180d2
      (github.event_name == 'pull_request_review_comment' &&
       contains(github.event.comment.body, '@claude') &&
       github.event.comment.author_association == 'OWNER') ||
      (github.event_name == 'issue_comment' &&
       contains(github.event.comment.body, '@claude') &&
       github.event.comment.author_association == 'OWNER')
    runs-on: ubuntu-latest
    permissions:
      contents: read
      pull-requests: write
      issues: write
      id-token: write
    steps:
      - name: Checkout repository
        uses: actions/checkout@v4
        with:
          fetch-depth: 1
      - name: Run Claude Code Review
        id: claude-review
        uses: anthropics/claude-code-action@beta
        with:
          claude_code_oauth_token: ${{ secrets.CLAUDE_CODE_OAUTH_TOKEN }}

          # Optional: Specify model (defaults to Claude Sonnet 4,
          # uncomment for Claude Opus 4)
          # model: "claude-opus-4-20250514"

          # Optional: Use sticky comments to make Claude reuse
          # the same comment on subsequent pushes to the same PR
          # use_sticky_comment: true
          # Optional: Customize review based on file types
          # direct_prompt: |
          #   Review this PR focusing on:
          #   - For TypeScript files: Type safety and proper
          #     interface usage
          #   - For API endpoints: Security, input validation,
          #     and error handling
          #   - For React components: Performance, accessibility,
          #     and best practices
          #   - For tests: Coverage, edge cases, and test quality
          # Optional: Different prompts for different authors
          # direct_prompt: |
          #   ${{ github.event.pull_request.author_association ==
          #       'FIRST_TIME_CONTRIBUTOR' &&
          #       'Welcome! Please review this PR from a first-time
          #        contributor. Be encouraging and provide detailed
          #        explanations for any suggestions.' ||
          #       'Please provide a thorough code review focusing on
          #        our coding standards and best practices.' }}
          # Optional: Add specific tools for running tests or linting
          allowed_tools: "*"
          custom_instructions: |
            必ず日本語で思考して日本語で応答する
          # Optional: Skip review for certain conditions
          # if: |
          #   !contains(github.event.pull_request.title, '[skip-review]') &&
          #   !contains(github.event.pull_request.title, '[WIP]')<|MERGE_RESOLUTION|>--- conflicted
+++ resolved
@@ -11,11 +11,7 @@
 
 jobs:
   claude-review:
-<<<<<<< HEAD
-    if: >-
-=======
     if: |
->>>>>>> 233180d2
       (github.event_name == 'pull_request_review_comment' &&
        contains(github.event.comment.body, '@claude') &&
        github.event.comment.author_association == 'OWNER') ||
